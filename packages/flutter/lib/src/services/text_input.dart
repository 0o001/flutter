// Copyright 2014 The Flutter Authors. All rights reserved.
// Use of this source code is governed by a BSD-style license that can be
// found in the LICENSE file.

import 'dart:async';
import 'dart:io' show Platform;
import 'dart:ui' show
  FontWeight,
  Offset,
  Rect,
  Size,
  TextAlign,
  TextDirection;

import 'package:flutter/foundation.dart';
import 'package:vector_math/vector_math_64.dart' show Matrix4;

import 'autofill.dart';
import 'clipboard.dart' show Clipboard;
import 'keyboard_inserted_content.dart';
import 'message_codec.dart';
import 'platform_channel.dart';
import 'system_channels.dart';
import 'text_editing.dart';
import 'text_editing_delta.dart';

export 'dart:ui' show Brightness, FontWeight, Offset, Rect, Size, TextAlign, TextDirection, TextPosition, TextRange;

export 'package:vector_math/vector_math_64.dart' show Matrix4;

export 'autofill.dart' show AutofillConfiguration, AutofillScope;
export 'text_editing.dart' show TextSelection;
// TODO(a14n): the following export leads to Segmentation fault, see https://github.com/flutter/flutter/issues/106332
// export 'text_editing_delta.dart' show TextEditingDelta;

/// Indicates how to handle the intelligent replacement of dashes in text input.
///
/// See also:
///
///  * [TextField.smartDashesType]
///  * [CupertinoTextField.smartDashesType]
///  * [EditableText.smartDashesType]
///  * [SmartQuotesType]
///  * <https://developer.apple.com/documentation/uikit/uitextinputtraits>
enum SmartDashesType {
  /// Smart dashes is disabled.
  ///
  /// This corresponds to the
  /// ["no" value of UITextSmartDashesType](https://developer.apple.com/documentation/uikit/uitextsmartdashestype/no).
  disabled,

  /// Smart dashes is enabled.
  ///
  /// This corresponds to the
  /// ["yes" value of UITextSmartDashesType](https://developer.apple.com/documentation/uikit/uitextsmartdashestype/yes).
  enabled,
}

/// Indicates how to handle the intelligent replacement of quotes in text input.
///
/// See also:
///
///  * [TextField.smartQuotesType]
///  * [CupertinoTextField.smartQuotesType]
///  * [EditableText.smartQuotesType]
///  * <https://developer.apple.com/documentation/uikit/uitextinputtraits>
enum SmartQuotesType {
  /// Smart quotes is disabled.
  ///
  /// This corresponds to the
  /// ["no" value of UITextSmartQuotesType](https://developer.apple.com/documentation/uikit/uitextsmartquotestype/no).
  disabled,

  /// Smart quotes is enabled.
  ///
  /// This corresponds to the
  /// ["yes" value of UITextSmartQuotesType](https://developer.apple.com/documentation/uikit/uitextsmartquotestype/yes).
  enabled,
}

/// The type of information for which to optimize the text input control.
///
/// On Android, behavior may vary across device and keyboard provider.
///
/// This class stays as close to `Enum` interface as possible, and allows
/// for additional flags for some input types. For example, numeric input
/// can specify whether it supports decimal numbers and/or signed numbers.
@immutable
class TextInputType {
  const TextInputType._(this.index)
    : signed = null,
      decimal = null;

  /// Optimize for numerical information.
  ///
  /// Requests a numeric keyboard with additional settings.
  /// The [signed] and [decimal] parameters are optional.
  const TextInputType.numberWithOptions({
    this.signed = false,
    this.decimal = false,
  }) : index = 2;

  /// Enum value index, corresponds to one of the [values].
  final int index;

  /// The number is signed, allowing a positive or negative sign at the start.
  ///
  /// This flag is only used for the [number] input type, otherwise `null`.
  /// Use `const TextInputType.numberWithOptions(signed: true)` to set this.
  final bool? signed;

  /// The number is decimal, allowing a decimal point to provide fractional.
  ///
  /// This flag is only used for the [number] input type, otherwise `null`.
  /// Use `const TextInputType.numberWithOptions(decimal: true)` to set this.
  final bool? decimal;

  /// Optimize for textual information.
  ///
  /// Requests the default platform keyboard.
  static const TextInputType text = TextInputType._(0);

  /// Optimize for multiline textual information.
  ///
  /// Requests the default platform keyboard, but accepts newlines when the
  /// enter key is pressed. This is the input type used for all multiline text
  /// fields.
  static const TextInputType multiline = TextInputType._(1);

  /// Optimize for unsigned numerical information without a decimal point.
  ///
  /// Requests a default keyboard with ready access to the number keys.
  /// Additional options, such as decimal point and/or positive/negative
  /// signs, can be requested using [TextInputType.numberWithOptions].
  static const TextInputType number = TextInputType.numberWithOptions();

  /// Optimize for telephone numbers.
  ///
  /// Requests a keyboard with ready access to the number keys, "*", and "#".
  static const TextInputType phone = TextInputType._(3);

  /// Optimize for date and time information.
  ///
  /// On iOS, requests the default keyboard.
  ///
  /// On Android, requests a keyboard with ready access to the number keys,
  /// ":", and "-".
  static const TextInputType datetime = TextInputType._(4);

  /// Optimize for email addresses.
  ///
  /// Requests a keyboard with ready access to the "@" and "." keys.
  static const TextInputType emailAddress = TextInputType._(5);

  /// Optimize for URLs.
  ///
  /// Requests a keyboard with ready access to the "/" and "." keys.
  static const TextInputType url = TextInputType._(6);

  /// Optimize for passwords that are visible to the user.
  ///
  /// Requests a keyboard with ready access to both letters and numbers.
  static const TextInputType visiblePassword = TextInputType._(7);

  /// Optimized for a person's name.
  ///
  /// On iOS, requests the
  /// [UIKeyboardType.namePhonePad](https://developer.apple.com/documentation/uikit/uikeyboardtype/namephonepad)
  /// keyboard, a keyboard optimized for entering a person’s name or phone number.
  /// Does not support auto-capitalization.
  ///
  /// On Android, requests a keyboard optimized for
  /// [TYPE_TEXT_VARIATION_PERSON_NAME](https://developer.android.com/reference/android/text/InputType#TYPE_TEXT_VARIATION_PERSON_NAME).
  static const TextInputType name = TextInputType._(8);

  /// Optimized for postal mailing addresses.
  ///
  /// On iOS, requests the default keyboard.
  ///
  /// On Android, requests a keyboard optimized for
  /// [TYPE_TEXT_VARIATION_POSTAL_ADDRESS](https://developer.android.com/reference/android/text/InputType#TYPE_TEXT_VARIATION_POSTAL_ADDRESS).
  static const TextInputType streetAddress = TextInputType._(9);

  /// Prevent the OS from showing the on-screen virtual keyboard.
  static const TextInputType none = TextInputType._(10);

  /// All possible enum values.
  static const List<TextInputType> values = <TextInputType>[
    text, multiline, number, phone, datetime, emailAddress, url, visiblePassword, name, streetAddress, none,
  ];

  // Corresponding string name for each of the [values].
  static const List<String> _names = <String>[
    'text', 'multiline', 'number', 'phone', 'datetime', 'emailAddress', 'url', 'visiblePassword', 'name', 'address', 'none',
  ];

  // Enum value name, this is what enum.toString() would normally return.
  String get _name => 'TextInputType.${_names[index]}';

  /// Returns a representation of this object as a JSON object.
  Map<String, dynamic> toJson() {
    return <String, dynamic>{
      'name': _name,
      'signed': signed,
      'decimal': decimal,
    };
  }

  @override
  String toString() {
    return '${objectRuntimeType(this, 'TextInputType')}('
        'name: $_name, '
        'signed: $signed, '
        'decimal: $decimal)';
  }

  @override
  bool operator ==(Object other) {
    return other is TextInputType
        && other.index == index
        && other.signed == signed
        && other.decimal == decimal;
  }

  @override
  int get hashCode => Object.hash(index, signed, decimal);
}

/// An action the user has requested the text input control to perform.
///
/// Each action represents a logical meaning, and also configures the soft
/// keyboard to display a certain kind of action button. The visual appearance
/// of the action button might differ between versions of the same OS.
///
/// Despite the logical meaning of each action, choosing a particular
/// [TextInputAction] does not necessarily cause any specific behavior to
/// happen, other than changing the focus when appropriate. It is up to the
/// developer to ensure that the behavior that occurs when an action button is
/// pressed is appropriate for the action button chosen.
///
/// For example: If the user presses the keyboard action button on iOS when it
/// reads "Emergency Call", the result should not be a focus change to the next
/// TextField. This behavior is not logically appropriate for a button that says
/// "Emergency Call".
///
/// See [EditableText] for more information about customizing action button
/// behavior.
///
/// Most [TextInputAction]s are supported equally by both Android and iOS.
/// However, there is not a complete, direct mapping between Android's IME input
/// types and iOS's keyboard return types. Therefore, some [TextInputAction]s
/// are inappropriate for one of the platforms. If a developer chooses an
/// inappropriate [TextInputAction] when running in debug mode, an error will be
/// thrown. If the same thing is done in release mode, then instead of sending
/// the inappropriate value, Android will use "unspecified" on the platform
/// side and iOS will use "default" on the platform side.
///
/// See also:
///
///  * [TextInput], which configures the platform's keyboard setup.
///  * [EditableText], which invokes callbacks when the action button is pressed.
//
// This class has been cloned to `flutter_driver/lib/src/common/action.dart` as `TextInputAction`,
// and must be kept in sync.
enum TextInputAction {
  /// Logical meaning: There is no relevant input action for the current input
  /// source, e.g., [TextField].
  ///
  /// Android: Corresponds to Android's "IME_ACTION_NONE". The keyboard setup
  /// is decided by the OS. The keyboard will likely show a return key.
  ///
  /// iOS: iOS does not have a keyboard return type of "none." It is
  /// inappropriate to choose this [TextInputAction] when running on iOS.
  none,

  /// Logical meaning: Let the OS decide which action is most appropriate.
  ///
  /// Android: Corresponds to Android's "IME_ACTION_UNSPECIFIED". The OS chooses
  /// which keyboard action to display. The decision will likely be a done
  /// button or a return key.
  ///
  /// iOS: Corresponds to iOS's "UIReturnKeyDefault". The title displayed in
  /// the action button is "return".
  unspecified,

  /// Logical meaning: The user is done providing input to a group of inputs
  /// (like a form). Some kind of finalization behavior should now take place.
  ///
  /// Android: Corresponds to Android's "IME_ACTION_DONE". The OS displays a
  /// button that represents completion, e.g., a checkmark button.
  ///
  /// iOS: Corresponds to iOS's "UIReturnKeyDone". The title displayed in the
  /// action button is "Done".
  done,

  /// Logical meaning: The user has entered some text that represents a
  /// destination, e.g., a restaurant name. The "go" button is intended to take
  /// the user to a part of the app that corresponds to this destination.
  ///
  /// Android: Corresponds to Android's "IME_ACTION_GO". The OS displays a
  /// button that represents taking "the user to the target of the text they
  /// typed", e.g., a right-facing arrow button.
  ///
  /// iOS: Corresponds to iOS's "UIReturnKeyGo". The title displayed in the
  /// action button is "Go".
  go,

  /// Logical meaning: Execute a search query.
  ///
  /// Android: Corresponds to Android's "IME_ACTION_SEARCH". The OS displays a
  /// button that represents a search, e.g., a magnifying glass button.
  ///
  /// iOS: Corresponds to iOS's "UIReturnKeySearch". The title displayed in the
  /// action button is "Search".
  search,

  /// Logical meaning: Sends something that the user has composed, e.g., an
  /// email or a text message.
  ///
  /// Android: Corresponds to Android's "IME_ACTION_SEND". The OS displays a
  /// button that represents sending something, e.g., a paper plane button.
  ///
  /// iOS: Corresponds to iOS's "UIReturnKeySend". The title displayed in the
  /// action button is "Send".
  send,

  /// Logical meaning: The user is done with the current input source and wants
  /// to move to the next one.
  ///
  /// Moves the focus to the next focusable item in the same [FocusScope].
  ///
  /// Android: Corresponds to Android's "IME_ACTION_NEXT". The OS displays a
  /// button that represents moving forward, e.g., a right-facing arrow button.
  ///
  /// iOS: Corresponds to iOS's "UIReturnKeyNext". The title displayed in the
  /// action button is "Next".
  next,

  /// Logical meaning: The user wishes to return to the previous input source
  /// in the group, e.g., a form with multiple [TextField]s.
  ///
  /// Moves the focus to the previous focusable item in the same [FocusScope].
  ///
  /// Android: Corresponds to Android's "IME_ACTION_PREVIOUS". The OS displays a
  /// button that represents moving backward, e.g., a left-facing arrow button.
  ///
  /// iOS: iOS does not have a keyboard return type of "previous." It is
  /// inappropriate to choose this [TextInputAction] when running on iOS.
  previous,

  /// Logical meaning: In iOS apps, it is common for a "Back" button and
  /// "Continue" button to appear at the top of the screen. However, when the
  /// keyboard is open, these buttons are often hidden off-screen. Therefore,
  /// the purpose of the "Continue" return key on iOS is to make the "Continue"
  /// button available when the user is entering text.
  ///
  /// Historical context aside, [TextInputAction.continueAction] can be used any
  /// time that the term "Continue" seems most appropriate for the given action.
  ///
  /// Android: Android does not have an IME input type of "continue." It is
  /// inappropriate to choose this [TextInputAction] when running on Android.
  ///
  /// iOS: Corresponds to iOS's "UIReturnKeyContinue". The title displayed in the
  /// action button is "Continue". This action is only available on iOS 9.0+.
  ///
  /// The reason that this value has "Action" post-fixed to it is because
  /// "continue" is a reserved word in Dart, as well as many other languages.
  continueAction,

  /// Logical meaning: The user wants to join something, e.g., a wireless
  /// network.
  ///
  /// Android: Android does not have an IME input type of "join." It is
  /// inappropriate to choose this [TextInputAction] when running on Android.
  ///
  /// iOS: Corresponds to iOS's "UIReturnKeyJoin". The title displayed in the
  /// action button is "Join".
  join,

  /// Logical meaning: The user wants routing options, e.g., driving directions.
  ///
  /// Android: Android does not have an IME input type of "route." It is
  /// inappropriate to choose this [TextInputAction] when running on Android.
  ///
  /// iOS: Corresponds to iOS's "UIReturnKeyRoute". The title displayed in the
  /// action button is "Route".
  route,

  /// Logical meaning: Initiate a call to emergency services.
  ///
  /// Android: Android does not have an IME input type of "emergencyCall." It is
  /// inappropriate to choose this [TextInputAction] when running on Android.
  ///
  /// iOS: Corresponds to iOS's "UIReturnKeyEmergencyCall". The title displayed
  /// in the action button is "Emergency Call".
  emergencyCall,

  /// Logical meaning: Insert a newline character in the focused text input,
  /// e.g., [TextField].
  ///
  /// Android: Corresponds to Android's "IME_ACTION_NONE". The OS displays a
  /// button that represents a new line, e.g., a carriage return button.
  ///
  /// iOS: Corresponds to iOS's "UIReturnKeyDefault". The title displayed in the
  /// action button is "return".
  ///
  /// The term [TextInputAction.newline] exists in Flutter but not in Android
  /// or iOS. The reason for introducing this term is so that developers can
  /// achieve the common result of inserting new lines without needing to
  /// understand the various IME actions on Android and return keys on iOS.
  /// Thus, [TextInputAction.newline] is a convenience term that alleviates the
  /// need to understand the underlying platforms to achieve this common behavior.
  newline,
}

/// Configures how the platform keyboard will select an uppercase or
/// lowercase keyboard.
///
/// Only supports text keyboards, other keyboard types will ignore this
/// configuration. Capitalization is locale-aware.
enum TextCapitalization {
  /// Defaults to an uppercase keyboard for the first letter of each word.
  ///
  /// Corresponds to `InputType.TYPE_TEXT_FLAG_CAP_WORDS` on Android, and
  /// `UITextAutocapitalizationTypeWords` on iOS.
  words,

  /// Defaults to an uppercase keyboard for the first letter of each sentence.
  ///
  /// Corresponds to `InputType.TYPE_TEXT_FLAG_CAP_SENTENCES` on Android, and
  /// `UITextAutocapitalizationTypeSentences` on iOS.
  sentences,

  /// Defaults to an uppercase keyboard for each character.
  ///
  /// Corresponds to `InputType.TYPE_TEXT_FLAG_CAP_CHARACTERS` on Android, and
  /// `UITextAutocapitalizationTypeAllCharacters` on iOS.
  characters,

  /// Defaults to a lowercase keyboard.
  none,
}

/// Controls the visual appearance of the text input control.
///
/// Many [TextInputAction]s are common between Android and iOS. However, if an
/// [inputAction] is provided that is not supported by the current
/// platform in debug mode, an error will be thrown when the corresponding
/// text input is attached. For example, providing iOS's "emergencyCall"
/// action when running on an Android device will result in an error when in
/// debug mode. In release mode, incompatible [TextInputAction]s are replaced
/// either with "unspecified" on Android, or "default" on iOS. Appropriate
/// [inputAction]s can be chosen by checking the current platform and then
/// selecting the appropriate action.
///
/// See also:
///
///  * [TextInput.attach]
///  * [TextInputAction]
@immutable
class TextInputConfiguration {
  /// Creates configuration information for a text input control.
  ///
  /// All arguments have default values, except [actionLabel]. Only
  /// [actionLabel] may be null.
  const TextInputConfiguration({
    this.inputType = TextInputType.text,
    this.readOnly = false,
    this.obscureText = false,
    this.autocorrect = true,
    SmartDashesType? smartDashesType,
    SmartQuotesType? smartQuotesType,
    this.enableSuggestions = true,
    this.enableInteractiveSelection = true,
    this.actionLabel,
    this.inputAction = TextInputAction.done,
    this.keyboardAppearance = Brightness.light,
    this.textCapitalization = TextCapitalization.none,
    this.autofillConfiguration = AutofillConfiguration.disabled,
    this.enableIMEPersonalizedLearning = true,
    this.allowedMimeTypes = const <String>[],
    this.enableDeltaModel = false,
  }) : smartDashesType = smartDashesType ?? (obscureText ? SmartDashesType.disabled : SmartDashesType.enabled),
       smartQuotesType = smartQuotesType ?? (obscureText ? SmartQuotesType.disabled : SmartQuotesType.enabled);

  /// The type of information for which to optimize the text input control.
  final TextInputType inputType;

  /// Whether the text field can be edited or not.
  ///
  /// Defaults to false.
  final bool readOnly;

  /// Whether to hide the text being edited (e.g., for passwords).
  ///
  /// Defaults to false.
  final bool obscureText;

  /// Whether to enable autocorrection.
  ///
  /// Defaults to true.
  final bool autocorrect;

  /// The configuration to use for autofill.
  ///
  /// Defaults to null, in which case no autofill information will be provided
  /// to the platform. This will prevent the corresponding input field from
  /// participating in autofills triggered by other fields. Additionally, on
  /// Android and web, setting [autofillConfiguration] to null disables autofill.
  final AutofillConfiguration autofillConfiguration;

  /// {@template flutter.services.TextInputConfiguration.smartDashesType}
  /// Whether to allow the platform to automatically format dashes.
  ///
  /// This flag only affects iOS versions 11 and above. It sets
  /// [`UITextSmartDashesType`](https://developer.apple.com/documentation/uikit/uitextsmartdashestype?language=objc)
  /// in the engine. When true, it passes
  /// [`UITextSmartDashesTypeYes`](https://developer.apple.com/documentation/uikit/uitextsmartdashestype/uitextsmartdashestypeyes?language=objc),
  /// and when false, it passes
  /// [`UITextSmartDashesTypeNo`](https://developer.apple.com/documentation/uikit/uitextsmartdashestype/uitextsmartdashestypeno?language=objc).
  ///
  /// As an example of what this does, two consecutive hyphen characters will be
  /// automatically replaced with one en dash, and three consecutive hyphens
  /// will become one em dash.
  ///
  /// Defaults to true, unless [obscureText] is true, when it defaults to false.
  /// This is to avoid the problem where password fields receive autoformatted
  /// characters.
  ///
  /// See also:
  ///
  ///  * [smartQuotesType]
  ///  * <https://developer.apple.com/documentation/uikit/uitextinputtraits>
  /// {@endtemplate}
  final SmartDashesType smartDashesType;

  /// {@template flutter.services.TextInputConfiguration.smartQuotesType}
  /// Whether to allow the platform to automatically format quotes.
  ///
  /// This flag only affects iOS. It sets
  /// [`UITextSmartQuotesType`](https://developer.apple.com/documentation/uikit/uitextsmartquotestype?language=objc)
  /// in the engine. When true, it passes
  /// [`UITextSmartQuotesTypeYes`](https://developer.apple.com/documentation/uikit/uitextsmartquotestype/uitextsmartquotestypeyes?language=objc),
  /// and when false, it passes
  /// [`UITextSmartQuotesTypeNo`](https://developer.apple.com/documentation/uikit/uitextsmartquotestype/uitextsmartquotestypeno?language=objc).
  ///
  /// As an example of what this does, a standard vertical double quote
  /// character will be automatically replaced by a left or right double quote
  /// depending on its position in a word.
  ///
  /// Defaults to true, unless [obscureText] is true, when it defaults to false.
  /// This is to avoid the problem where password fields receive autoformatted
  /// characters.
  ///
  /// See also:
  ///
  ///  * [smartDashesType]
  ///  * <https://developer.apple.com/documentation/uikit/uitextinputtraits>
  /// {@endtemplate}
  final SmartQuotesType smartQuotesType;

  /// {@template flutter.services.TextInputConfiguration.enableSuggestions}
  /// Whether to show input suggestions as the user types.
  ///
  /// This flag only affects Android. On iOS, suggestions are tied directly to
  /// [autocorrect], so that suggestions are only shown when [autocorrect] is
  /// true. On Android autocorrection and suggestion are controlled separately.
  ///
  /// Defaults to true. Cannot be null.
  ///
  /// See also:
  ///
  ///  * <https://developer.android.com/reference/android/text/InputType.html#TYPE_TEXT_FLAG_NO_SUGGESTIONS>
  /// {@endtemplate}
  final bool enableSuggestions;

  /// Whether a user can change its selection.
  ///
  /// This flag only affects iOS VoiceOver. On Android Talkback, the selection
  /// change is sent through semantics actions and is directly disabled from
  /// the widget side.
  ///
  /// Defaults to true. Cannot be null.
  final bool enableInteractiveSelection;

  /// What text to display in the text input control's action button.
  final String? actionLabel;

  /// What kind of action to request for the action button on the IME.
  final TextInputAction inputAction;

  /// Specifies how platforms may automatically capitalize text entered by the
  /// user.
  ///
  /// Defaults to [TextCapitalization.none].
  ///
  /// See also:
  ///
  ///  * [TextCapitalization], for a description of each capitalization behavior.
  final TextCapitalization textCapitalization;

  /// The appearance of the keyboard.
  ///
  /// This setting is only honored on iOS devices.
  ///
  /// Defaults to [Brightness.light].
  final Brightness keyboardAppearance;

  /// {@template flutter.services.TextInputConfiguration.enableIMEPersonalizedLearning}
  /// Whether to enable that the IME update personalized data such as typing
  /// history and user dictionary data.
  ///
  /// This flag only affects Android. On iOS, there is no equivalent flag.
  ///
  /// Defaults to true. Cannot be null.
  ///
  /// See also:
  ///
  ///  * <https://developer.android.com/reference/android/view/inputmethod/EditorInfo#IME_FLAG_NO_PERSONALIZED_LEARNING>
  /// {@endtemplate}
  final bool enableIMEPersonalizedLearning;

  /// {@macro flutter.widgets.contentInsertionConfiguration.allowedMimeTypes}
  final List<String> allowedMimeTypes;

  /// Creates a copy of this [TextInputConfiguration] with the given fields
  /// replaced with new values.
  TextInputConfiguration copyWith({
    TextInputType? inputType,
    bool? readOnly,
    bool? obscureText,
    bool? autocorrect,
    SmartDashesType? smartDashesType,
    SmartQuotesType? smartQuotesType,
    bool? enableSuggestions,
    bool? enableInteractiveSelection,
    String? actionLabel,
    TextInputAction? inputAction,
    Brightness? keyboardAppearance,
    TextCapitalization? textCapitalization,
    bool? enableIMEPersonalizedLearning,
    List<String>? allowedMimeTypes,
    AutofillConfiguration? autofillConfiguration,
    bool? enableDeltaModel,
  }) {
    return TextInputConfiguration(
      inputType: inputType ?? this.inputType,
      readOnly: readOnly ?? this.readOnly,
      obscureText: obscureText ?? this.obscureText,
      autocorrect: autocorrect ?? this.autocorrect,
      smartDashesType: smartDashesType ?? this.smartDashesType,
      smartQuotesType: smartQuotesType ?? this.smartQuotesType,
      enableSuggestions: enableSuggestions ?? this.enableSuggestions,
      enableInteractiveSelection: enableInteractiveSelection ?? this.enableInteractiveSelection,
      inputAction: inputAction ?? this.inputAction,
      textCapitalization: textCapitalization ?? this.textCapitalization,
      keyboardAppearance: keyboardAppearance ?? this.keyboardAppearance,
      enableIMEPersonalizedLearning: enableIMEPersonalizedLearning?? this.enableIMEPersonalizedLearning,
      allowedMimeTypes: allowedMimeTypes ?? this.allowedMimeTypes,
      autofillConfiguration: autofillConfiguration ?? this.autofillConfiguration,
      enableDeltaModel: enableDeltaModel ?? this.enableDeltaModel,
    );
  }

  /// Whether to enable that the engine sends text input updates to the
  /// framework as [TextEditingDelta]'s or as one [TextEditingValue].
  ///
  /// Enabling this flag results in granular text updates being received from the
  /// platform's text input control.
  ///
  /// When this is enabled:
  ///  * You must implement [DeltaTextInputClient] and not [TextInputClient] to
  ///    receive granular updates from the platform's text input.
  ///  * Platform text input updates will come through
  ///    [DeltaTextInputClient.updateEditingValueWithDeltas].
  ///  * If [TextInputClient] is implemented with this property enabled then
  ///    you will experience unexpected behavior as [TextInputClient] does not implement
  ///    a delta channel.
  ///
  /// When this is disabled:
  ///  * If [DeltaTextInputClient] is implemented then updates for the
  ///    editing state will continue to come through the
  ///    [DeltaTextInputClient.updateEditingValue] channel.
  ///  * If [TextInputClient] is implemented then updates for the editing
  ///    state will come through [TextInputClient.updateEditingValue].
  ///
  /// Defaults to false. Cannot be null.
  final bool enableDeltaModel;

  /// Returns a representation of this object as a JSON object.
  Map<String, dynamic> toJson() {
    final Map<String, dynamic>? autofill = autofillConfiguration.toJson();
    return <String, dynamic>{
      'inputType': inputType.toJson(),
      'readOnly': readOnly,
      'obscureText': obscureText,
      'autocorrect': autocorrect,
      'smartDashesType': smartDashesType.index.toString(),
      'smartQuotesType': smartQuotesType.index.toString(),
      'enableSuggestions': enableSuggestions,
      'enableInteractiveSelection': enableInteractiveSelection,
      'actionLabel': actionLabel,
      'inputAction': inputAction.toString(),
      'textCapitalization': textCapitalization.toString(),
      'keyboardAppearance': keyboardAppearance.toString(),
      'enableIMEPersonalizedLearning': enableIMEPersonalizedLearning,
      'contentCommitMimeTypes': allowedMimeTypes,
      if (autofill != null) 'autofill': autofill,
      'enableDeltaModel' : enableDeltaModel,
    };
  }
}

TextAffinity? _toTextAffinity(String? affinity) {
  switch (affinity) {
    case 'TextAffinity.downstream':
      return TextAffinity.downstream;
    case 'TextAffinity.upstream':
      return TextAffinity.upstream;
  }
  return null;
}

/// A floating cursor state the user has induced by force pressing an iOS
/// keyboard.
enum FloatingCursorDragState {
  /// A user has just activated a floating cursor.
  Start,

  /// A user is dragging a floating cursor.
  Update,

  /// A user has lifted their finger off the screen after using a floating
  /// cursor.
  End,
}

/// The current state and position of the floating cursor.
class RawFloatingCursorPoint {
  /// Creates information for setting the position and state of a floating
  /// cursor.
  ///
  /// [state] must not be null and [offset] must not be null if the state is
  /// [FloatingCursorDragState.Update].
  RawFloatingCursorPoint({
    this.offset,
    required this.state,
  }) : assert(state != FloatingCursorDragState.Update || offset != null);

  /// The raw position of the floating cursor as determined by the iOS sdk.
  final Offset? offset;

  /// The state of the floating cursor.
  final FloatingCursorDragState state;
}

/// The current text, selection, and composing state for editing a run of text.
@immutable
class TextEditingValue {
  /// Creates information for editing a run of text.
  ///
  /// The selection and composing range must be within the text. This is not
  /// checked during construction, and must be guaranteed by the caller.
  ///
  /// The [text], [selection], and [composing] arguments must not be null but
  /// each have default values.
  ///
  /// The default value of [selection] is `TextSelection.collapsed(offset: -1)`.
  /// This indicates that there is no selection at all.
  const TextEditingValue({
    this.text = '',
    this.selection = const TextSelection.collapsed(offset: -1),
    this.composing = TextRange.empty,
  });

  /// Creates an instance of this class from a JSON object.
  factory TextEditingValue.fromJSON(Map<String, dynamic> encoded) {
    final String text = encoded['text'] as String;
    final TextSelection selection = TextSelection(
      baseOffset: encoded['selectionBase'] as int? ?? -1,
      extentOffset: encoded['selectionExtent'] as int? ?? -1,
      affinity: _toTextAffinity(encoded['selectionAffinity'] as String?) ?? TextAffinity.downstream,
      isDirectional: encoded['selectionIsDirectional'] as bool? ?? false,
    );
    final TextRange composing = TextRange(
      start: encoded['composingBase'] as int? ?? -1,
      end: encoded['composingExtent'] as int? ?? -1,
    );
    assert(_textRangeIsValid(selection, text));
    assert(_textRangeIsValid(composing, text));
    return TextEditingValue(
      text: text,
      selection: selection,
      composing: composing,
    );
  }

  /// The current text being edited.
  final String text;

  /// The range of text that is currently selected.
  ///
  /// When [selection] is a [TextSelection] that has the same non-negative
  /// `baseOffset` and `extentOffset`, the [selection] property represents the
  /// caret position.
  ///
  /// If the current [selection] has a negative `baseOffset` or `extentOffset`,
  /// then the text currently does not have a selection or a caret location, and
  /// most text editing operations that rely on the current selection (for
  /// instance, insert a character at the caret location) will do nothing.
  final TextSelection selection;

  /// The range of text that is still being composed.
  ///
  /// Composing regions are created by input methods (IMEs) to indicate the text
  /// within a certain range is provisional. For instance, the Android Gboard
  /// app's English keyboard puts the current word under the caret into a
  /// composing region to indicate the word is subject to autocorrect or
  /// prediction changes.
  ///
  /// Composing regions can also be used for performing multistage input, which
  /// is typically used by IMEs designed for phonetic keyboard to enter
  /// ideographic symbols. As an example, many CJK keyboards require the user to
  /// enter a Latin alphabet sequence and then convert it to CJK characters. On
  /// iOS, the default software keyboards do not have a dedicated view to show
  /// the unfinished Latin sequence, so it's displayed directly in the text
  /// field, inside of a composing region.
  ///
  /// The composing region should typically only be changed by the IME, or the
  /// user via interacting with the IME.
  ///
  /// If the range represented by this property is [TextRange.empty], then the
  /// text is not currently being composed.
  final TextRange composing;

  /// A value that corresponds to the empty string with no selection and no composing range.
  static const TextEditingValue empty = TextEditingValue();

  /// Creates a copy of this value but with the given fields replaced with the new values.
  TextEditingValue copyWith({
    String? text,
    TextSelection? selection,
    TextRange? composing,
  }) {
    return TextEditingValue(
      text: text ?? this.text,
      selection: selection ?? this.selection,
      composing: composing ?? this.composing,
    );
  }

  /// Whether the [composing] range is a valid range within [text].
  ///
  /// Returns true if and only if the [composing] range is normalized, its start
  /// is greater than or equal to 0, and its end is less than or equal to
  /// [text]'s length.
  ///
  /// If this property is false while the [composing] range's `isValid` is true,
  /// it usually indicates the current [composing] range is invalid because of a
  /// programming error.
  bool get isComposingRangeValid => composing.isValid && composing.isNormalized && composing.end <= text.length;

  /// Returns a new [TextEditingValue], which is this [TextEditingValue] with
  /// its [text] partially replaced by the `replacementString`.
  ///
  /// The `replacementRange` parameter specifies the range of the
  /// [TextEditingValue.text] that needs to be replaced.
  ///
  /// The `replacementString` parameter specifies the string to replace the
  /// given range of text with.
  ///
  /// This method also adjusts the selection range and the composing range of the
  /// resulting [TextEditingValue], such that they point to the same substrings
  /// as the corresponding ranges in the original [TextEditingValue]. For
  /// example, if the original [TextEditingValue] is "Hello world" with the word
  /// "world" selected, replacing "Hello" with a different string using this
  /// method will not change the selected word.
  ///
  /// This method does nothing if the given `replacementRange` is not
  /// [TextRange.isValid].
  TextEditingValue replaced(TextRange replacementRange, String replacementString) {
    if (!replacementRange.isValid) {
      return this;
    }
    final String newText = text.replaceRange(replacementRange.start, replacementRange.end, replacementString);

    if (replacementRange.end - replacementRange.start == replacementString.length) {
      return copyWith(text: newText);
    }

    int adjustIndex(int originalIndex) {
      // The length added by adding the replacementString.
      final int replacedLength = originalIndex <= replacementRange.start && originalIndex < replacementRange.end ? 0 : replacementString.length;
      // The length removed by removing the replacementRange.
      final int removedLength = originalIndex.clamp(replacementRange.start, replacementRange.end) - replacementRange.start; // ignore_clamp_double_lint
      return originalIndex + replacedLength - removedLength;
    }

    final TextSelection adjustedSelection = TextSelection(
      baseOffset: adjustIndex(selection.baseOffset),
      extentOffset: adjustIndex(selection.extentOffset),
    );
    final TextRange adjustedComposing = TextRange(
      start: adjustIndex(composing.start),
      end: adjustIndex(composing.end),
    );
    assert(_textRangeIsValid(adjustedSelection, newText));
    assert(_textRangeIsValid(adjustedComposing, newText));
    return TextEditingValue(
      text: newText,
      selection: adjustedSelection,
      composing: adjustedComposing,
    );
  }

  /// Returns a representation of this object as a JSON object.
  Map<String, dynamic> toJSON() {
    assert(_textRangeIsValid(selection, text));
    assert(_textRangeIsValid(composing, text));
    return <String, dynamic>{
      'text': text,
      'selectionBase': selection.baseOffset,
      'selectionExtent': selection.extentOffset,
      'selectionAffinity': selection.affinity.toString(),
      'selectionIsDirectional': selection.isDirectional,
      'composingBase': composing.start,
      'composingExtent': composing.end,
    };
  }

  @override
  String toString() => '${objectRuntimeType(this, 'TextEditingValue')}(text: \u2524$text\u251C, selection: $selection, composing: $composing)';

  @override
  bool operator ==(Object other) {
    if (identical(this, other)) {
      return true;
    }
    return other is TextEditingValue
        && other.text == text
        && other.selection == selection
        && other.composing == composing;
  }

  @override
  int get hashCode => Object.hash(
    text.hashCode,
    selection.hashCode,
    composing.hashCode,
  );

  // Verify that the given range is within the text.
  //
  // The verification can't be perform during the constructor of
  // [TextEditingValue], which are `const` and are allowed to retrieve
  // properties of [TextRange]s. [TextEditingValue] should perform this
  // wherever it is building other values (such as toJson) or is built in a
  // non-const way (such as fromJson).
  static bool _textRangeIsValid(TextRange range, String text) {
    if (range.start == -1 && range.end == -1) {
      return true;
    }
    assert(range.start >= 0 && range.start <= text.length,
        'Range start ${range.start} is out of text of length ${text.length}');
    assert(range.end >= 0 && range.end <= text.length,
        'Range end ${range.end} is out of text of length ${text.length}');
    return true;
  }
}

/// Indicates what triggered the change in selected text (including changes to
/// the cursor location).
enum SelectionChangedCause {
  /// The user tapped on the text and that caused the selection (or the location
  /// of the cursor) to change.
  tap,

  /// The user tapped twice in quick succession on the text and that caused
  /// the selection (or the location of the cursor) to change.
  doubleTap,

  /// The user long-pressed the text and that caused the selection (or the
  /// location of the cursor) to change.
  longPress,

  /// The user force-pressed the text and that caused the selection (or the
  /// location of the cursor) to change.
  forcePress,

  /// The user used the keyboard to change the selection or the location of the
  /// cursor.
  ///
  /// Keyboard-triggered selection changes may be caused by the IME as well as
  /// by accessibility tools (e.g. TalkBack on Android).
  keyboard,

  /// The user used the selection toolbar to change the selection or the
  /// location of the cursor.
  ///
  /// An example is when the user taps on select all in the tool bar.
  toolbar,

  /// The user used the mouse to change the selection by dragging over a piece
  /// of text.
  drag,

  /// The user used iPadOS 14+ Scribble to change the selection.
  scribble,
}

/// A mixin for manipulating the selection, provided for toolbar or shortcut
/// keys.
mixin TextSelectionDelegate {
  /// Gets the current text input.
  TextEditingValue get textEditingValue;

  /// Indicates that the user has requested the delegate to replace its current
  /// text editing state with [value].
  ///
  /// The new [value] is treated as user input and thus may subject to input
  /// formatting.
  ///
  /// See also:
  ///
  /// * [EditableTextState.userUpdateTextEditingValue]: an implementation that
  ///   applies additional pre-processing to the specified [value], before
  ///   updating the text editing state.
  void userUpdateTextEditingValue(TextEditingValue value, SelectionChangedCause cause);

  /// Hides the text selection toolbar.
  ///
  /// By default, hideHandles is true, and the toolbar is hidden along with its
  /// handles. If hideHandles is set to false, then the toolbar will be hidden
  /// but the handles will remain.
  void hideToolbar([bool hideHandles = true]);

  /// Brings the provided [TextPosition] into the visible area of the text
  /// input.
  void bringIntoView(TextPosition position);

  /// Whether cut is enabled, must not be null.
  bool get cutEnabled => true;

  /// Whether copy is enabled, must not be null.
  bool get copyEnabled => true;

  /// Whether paste is enabled, must not be null.
  bool get pasteEnabled => true;

  /// Whether select all is enabled, must not be null.
  bool get selectAllEnabled => true;

  /// Cut current selection to [Clipboard].
  ///
  /// If and only if [cause] is [SelectionChangedCause.toolbar], the toolbar
  /// will be hidden and the current selection will be scrolled into view.
  void cutSelection(SelectionChangedCause cause);

  /// Paste text from [Clipboard].
  ///
  /// If there is currently a selection, it will be replaced.
  ///
  /// If and only if [cause] is [SelectionChangedCause.toolbar], the toolbar
  /// will be hidden and the current selection will be scrolled into view.
  Future<void> pasteText(SelectionChangedCause cause);

  /// Set the current selection to contain the entire text value.
  ///
  /// If and only if [cause] is [SelectionChangedCause.toolbar], the selection
  /// will be scrolled into view.
  void selectAll(SelectionChangedCause cause);

  /// Copy current selection to [Clipboard].
  ///
  /// If [cause] is [SelectionChangedCause.toolbar], the position of
  /// [bringIntoView] to selection will be called and hide toolbar.
  void copySelection(SelectionChangedCause cause);
}

/// An interface to receive information from [TextInput].
///
/// If [TextInputConfiguration.enableDeltaModel] is set to true,
/// [DeltaTextInputClient] must be implemented instead of this class.
///
/// See also:
///
///  * [TextInput.attach]
///  * [EditableText], a [TextInputClient] implementation.
///  * [DeltaTextInputClient], a [TextInputClient] extension that receives
///    granular information from the platform's text input.
mixin TextInputClient {
  /// The current state of the [TextEditingValue] held by this client.
  TextEditingValue? get currentTextEditingValue;

  /// The [AutofillScope] this [TextInputClient] belongs to, if any.
  ///
  /// It should return null if this [TextInputClient] does not need autofill
  /// support. For a [TextInputClient] that supports autofill, returning null
  /// causes it to participate in autofill alone.
  ///
  /// See also:
  ///
  /// * [AutofillGroup], a widget that creates an [AutofillScope] for its
  ///   descendent autofillable [TextInputClient]s.
  AutofillScope? get currentAutofillScope;

  /// Requests that this client update its editing state to the given value.
  ///
  /// The new [value] is treated as user input and thus may subject to input
  /// formatting.
  void updateEditingValue(TextEditingValue value);

  /// Requests that this client perform the given action.
  void performAction(TextInputAction action);

  /// Notify client about new content insertion from Android keyboard.
  void insertContent(KeyboardInsertedContent content) {}

  /// Request from the input method that this client perform the given private
  /// command.
  ///
  /// This can be used to provide domain-specific features that are only known
  /// between certain input methods and their clients.
  ///
  /// See also:
  ///   * [performPrivateCommand](https://developer.android.com/reference/android/view/inputmethod/InputConnection#performPrivateCommand\(java.lang.String,%20android.os.Bundle\)),
  ///     which is the Android documentation for performPrivateCommand, used to
  ///     send a command from the input method.
  ///   * [sendAppPrivateCommand](https://developer.android.com/reference/android/view/inputmethod/InputMethodManager#sendAppPrivateCommand),
  ///     which is the Android documentation for sendAppPrivateCommand, used to
  ///     send a command to the input method.
  void performPrivateCommand(String action, Map<String, dynamic> data);

  /// Updates the floating cursor position and state.
  void updateFloatingCursor(RawFloatingCursorPoint point);

  /// Requests that this client display a prompt rectangle for the given text range,
  /// to indicate the range of text that will be changed by a pending autocorrection.
  ///
  /// This method will only be called on iOS.
  void showAutocorrectionPromptRect(int start, int end);

  /// Platform notified framework of closed connection.
  ///
  /// [TextInputClient] should cleanup its connection and finalize editing.
  void connectionClosed();

  /// The framework calls this method to notify that the text input control has
  /// been changed.
  ///
  /// The [TextInputClient] may switch to the new text input control by hiding
  /// the old and showing the new input control.
  ///
  /// See also:
  ///
  ///  * [TextInputControl.hide], a method to hide the old input control.
  ///  * [TextInputControl.show], a method to show the new input control.
  void didChangeInputControl(TextInputControl? oldControl, TextInputControl? newControl) {}

  /// Performs the specified MacOS-specific selector from the
  /// `NSStandardKeyBindingResponding` protocol or user-specified selector
  /// from `DefaultKeyBinding.Dict`.
  void performSelector(String selectorName) {}
}

/// An interface to receive granular information from [TextInput].
///
/// See also:
///
///  * [TextInput.attach]
///  * [TextInputConfiguration], to opt-in to receive [TextEditingDelta]'s from
///    the platforms [TextInput] you must set [TextInputConfiguration.enableDeltaModel]
///    to true.
mixin DeltaTextInputClient implements TextInputClient {
  /// Requests that this client update its editing state by applying the deltas
  /// received from the engine.
  ///
  /// The list of [TextEditingDelta]'s are treated as changes that will be applied
  /// to the client's editing state. A change is any mutation to the raw text
  /// value, or any updates to the selection and/or composing region.
  ///
  /// {@tool snippet}
  /// This example shows what an implementation of this method could look like.
  ///
  /// ```dart
  /// class MyClient with DeltaTextInputClient {
  ///   TextEditingValue? _localValue;
  ///
  ///   @override
  ///   void updateEditingValueWithDeltas(List<TextEditingDelta> textEditingDeltas) {
  ///     if (_localValue == null) {
  ///       return;
  ///     }
  ///     TextEditingValue newValue = _localValue!;
  ///     for (final TextEditingDelta delta in textEditingDeltas) {
  ///       newValue = delta.apply(newValue);
  ///     }
  ///     _localValue = newValue;
  ///   }
  ///
  ///   // ...
  /// }
  /// ```
  /// {@end-tool}
  void updateEditingValueWithDeltas(List<TextEditingDelta> textEditingDeltas);
}

/// An interface for interacting with a text input control.
///
/// See also:
///
///  * [TextInput.attach], a method used to establish a [TextInputConnection]
///    between the system's text input and a [TextInputClient].
///  * [EditableText], a [TextInputClient] that connects to and interacts with
///    the system's text input using a [TextInputConnection].
class TextInputConnection {
  TextInputConnection._(this._client)
      : _id = _nextId++;

  Size? _cachedSize;
  Matrix4? _cachedTransform;
  Rect? _cachedRect;
  Rect? _cachedCaretRect;

  static int _nextId = 1;
  final int _id;

  /// Resets the internal ID counter for testing purposes.
  ///
  /// This call has no effect when asserts are disabled. Calling it from
  /// application code will likely break text input for the application.
  @visibleForTesting
  static void debugResetId({int to = 1}) {
    assert(() {
      _nextId = to;
      return true;
    }());
  }

  final TextInputClient _client;

  /// Whether this connection is currently interacting with the text input control.
  bool get attached => TextInput._instance._currentConnection == this;

  /// Requests that the text input control become visible.
  void show() {
    assert(attached);
    TextInput._instance._show();
  }

  /// Requests the system autofill UI to appear.
  ///
  /// Currently only works on Android. Other platforms do not respond to this
  /// message.
  ///
  /// See also:
  ///
  ///  * [EditableText], a [TextInputClient] that calls this method when focused.
  void requestAutofill() {
    assert(attached);
    TextInput._instance._requestAutofill();
  }

  /// Requests that the text input control update itself according to the new
  /// [TextInputConfiguration].
  void updateConfig(TextInputConfiguration configuration) {
    assert(attached);
    TextInput._instance._updateConfig(configuration);
  }

  /// Requests that the text input control change its internal state to match
  /// the given state.
  void setEditingState(TextEditingValue value) {
    assert(attached);
    TextInput._instance._setEditingState(value);
  }

  /// Send the size and transform of the editable text to engine.
  ///
  /// The values are sent as platform messages so they can be used on web for
  /// example to correctly position and size the html input field.
  ///
  /// 1. [editableBoxSize]: size of the render editable box.
  ///
  /// 2. [transform]: a matrix that maps the local paint coordinate system
  ///                 to the [PipelineOwner.rootNode].
  void setEditableSizeAndTransform(Size editableBoxSize, Matrix4 transform) {
    if (editableBoxSize != _cachedSize || transform != _cachedTransform) {
      _cachedSize = editableBoxSize;
      _cachedTransform = transform;
      TextInput._instance._setEditableSizeAndTransform(editableBoxSize, transform);
    }
  }

  /// Send the smallest rect that covers the text in the client that's currently
  /// being composed.
  ///
  /// The given `rect` can not be null. If any of the 4 coordinates of the given
  /// [Rect] is not finite, a [Rect] of size (-1, -1) will be sent instead.
  ///
  /// This information is used for positioning the IME candidates menu on each
  /// platform.
  void setComposingRect(Rect rect) {
    if (rect == _cachedRect) {
      return;
    }
    _cachedRect = rect;
    final Rect validRect = rect.isFinite ? rect : Offset.zero & const Size(-1, -1);
    TextInput._instance._setComposingTextRect(validRect);
  }

  /// Sends the coordinates of caret rect. This is used on macOS for positioning
  /// the accent selection menu.
  void setCaretRect(Rect rect) {
    if (rect == _cachedCaretRect) {
      return;
    }
    _cachedCaretRect = rect;
    final Rect validRect = rect.isFinite ? rect : Offset.zero & const Size(-1, -1);
    TextInput._instance._setCaretRect(validRect);
  }

  /// Send text styling information.
  ///
  /// This information is used by the Flutter Web Engine to change the style
  /// of the hidden native input's content. Hence, the content size will match
  /// to the size of the editable widget's content.
  void setStyle({
    required String? fontFamily,
    required double? fontSize,
    required FontWeight? fontWeight,
    required TextDirection textDirection,
    required TextAlign textAlign,
  }) {
    assert(attached);

    TextInput._instance._setStyle(
      fontFamily: fontFamily,
      fontSize: fontSize,
      fontWeight: fontWeight,
      textDirection: textDirection,
      textAlign: textAlign,
    );
  }

  /// Stop interacting with the text input control.
  ///
  /// After calling this method, the text input control might disappear if no
  /// other client attaches to it within this animation frame.
  void close() {
    if (attached) {
      TextInput._instance._clearClient();
    }
    assert(!attached);
  }

  /// Platform sent a notification informing the connection is closed.
  ///
  /// [TextInputConnection] should clean current client connection.
  void connectionClosedReceived() {
    TextInput._instance._currentConnection = null;
    assert(!attached);
  }
}

TextInputAction _toTextInputAction(String action) {
  switch (action) {
    case 'TextInputAction.none':
      return TextInputAction.none;
    case 'TextInputAction.unspecified':
      return TextInputAction.unspecified;
    case 'TextInputAction.go':
      return TextInputAction.go;
    case 'TextInputAction.search':
      return TextInputAction.search;
    case 'TextInputAction.send':
      return TextInputAction.send;
    case 'TextInputAction.next':
      return TextInputAction.next;
    case 'TextInputAction.previous':
      return TextInputAction.previous;
    case 'TextInputAction.continueAction':
      return TextInputAction.continueAction;
    case 'TextInputAction.join':
      return TextInputAction.join;
    case 'TextInputAction.route':
      return TextInputAction.route;
    case 'TextInputAction.emergencyCall':
      return TextInputAction.emergencyCall;
    case 'TextInputAction.done':
      return TextInputAction.done;
    case 'TextInputAction.newline':
      return TextInputAction.newline;
  }
  throw FlutterError.fromParts(<DiagnosticsNode>[ErrorSummary('Unknown text input action: $action')]);
}

FloatingCursorDragState _toTextCursorAction(String state) {
  switch (state) {
    case 'FloatingCursorDragState.start':
      return FloatingCursorDragState.Start;
    case 'FloatingCursorDragState.update':
      return FloatingCursorDragState.Update;
    case 'FloatingCursorDragState.end':
      return FloatingCursorDragState.End;
  }
  throw FlutterError.fromParts(<DiagnosticsNode>[ErrorSummary('Unknown text cursor action: $state')]);
}

RawFloatingCursorPoint _toTextPoint(FloatingCursorDragState state, Map<String, dynamic> encoded) {
  assert(encoded['X'] != null, 'You must provide a value for the horizontal location of the floating cursor.');
  assert(encoded['Y'] != null, 'You must provide a value for the vertical location of the floating cursor.');
  final Offset offset = state == FloatingCursorDragState.Update
    ? Offset((encoded['X'] as num).toDouble(), (encoded['Y'] as num).toDouble())
    : Offset.zero;
  return RawFloatingCursorPoint(offset: offset, state: state);
}

/// An low-level interface to the system's text input control.
///
/// To start interacting with the system's text input control, call [attach] to
/// establish a [TextInputConnection] between the system's text input control
/// and a [TextInputClient]. The majority of commands available for
/// interacting with the text input control reside in the returned
/// [TextInputConnection]. The communication between the system text input and
/// the [TextInputClient] is asynchronous.
///
/// The platform text input plugin (which represents the system's text input)
/// and the [TextInputClient] usually maintain their own text editing states
/// ([TextEditingValue]) separately. They must be kept in sync as long as the
/// [TextInputClient] is connected. The following methods can be used to send
/// [TextEditingValue] to update the other party, when either party's text
/// editing states change:
///
/// * The [TextInput.attach] method allows a [TextInputClient] to establish a
///   connection to the text input. An optional field in its `configuration`
///   parameter can be used to specify an initial value for the platform text
///   input plugin's [TextEditingValue].
///
/// * The [TextInputClient] sends its [TextEditingValue] to the platform text
///   input plugin using [TextInputConnection.setEditingState].
///
/// * The platform text input plugin sends its [TextEditingValue] to the
///   connected [TextInputClient] via a "TextInput.setEditingState" message.
///
/// * When autofill happens on a disconnected [TextInputClient], the platform
///   text input plugin sends the [TextEditingValue] to the connected
///   [TextInputClient]'s [AutofillScope], and the [AutofillScope] will further
///   relay the value to the correct [TextInputClient].
///
/// When synchronizing the [TextEditingValue]s, the communication may get stuck
/// in an infinite when both parties are trying to send their own update. To
/// mitigate the problem, only [TextInputClient]s are allowed to alter the
/// received [TextEditingValue]s while platform text input plugins are to accept
/// the received [TextEditingValue]s unmodified. More specifically:
///
/// * When a [TextInputClient] receives a new [TextEditingValue] from the
///   platform text input plugin, it's allowed to modify the value (for example,
///   apply [TextInputFormatter]s). If it decides to do so, it must send the
///   updated [TextEditingValue] back to the platform text input plugin to keep
///   the [TextEditingValue]s in sync.
///
/// * When the platform text input plugin receives a new value from the
///   connected [TextInputClient], it must accept the new value as-is, to avoid
///   sending back an updated value.
///
/// See also:
///
///  * [TextField], a widget in which the user may enter text.
///  * [EditableText], a [TextInputClient] that connects to [TextInput] when it
///    wants to take user input from the keyboard.
class TextInput {
  TextInput._() {
    _channel = SystemChannels.textInput;
    _channel.setMethodCallHandler(_loudlyHandleTextInputInvocation);
  }

  /// Set the [MethodChannel] used to communicate with the system's text input
  /// control.
  ///
  /// This is only meant for testing within the Flutter SDK. Changing this
  /// will break the ability to input text. This has no effect if asserts are
  /// disabled.
  @visibleForTesting
  static void setChannel(MethodChannel newChannel) {
    assert(() {
      _instance._channel = newChannel..setMethodCallHandler(_instance._loudlyHandleTextInputInvocation);
      return true;
    }());
  }

  static final TextInput _instance = TextInput._();

  static void _addInputControl(TextInputControl control) {
    if (control != _PlatformTextInputControl.instance) {
      _instance._inputControls.add(control);
    }
  }

  static void _removeInputControl(TextInputControl control) {
    if (control != _PlatformTextInputControl.instance) {
      _instance._inputControls.remove(control);
    }
  }

  /// Sets the current text input control.
  ///
  /// The current text input control receives text input state changes and visual
  /// text input control requests, such as showing and hiding the input control,
  /// from the framework.
  ///
  /// Setting the current text input control as `null` removes the visual text
  /// input control.
  ///
  /// See also:
  ///
  ///  * [TextInputControl], an interface for implementing text input controls.
  ///  * [TextInput.restorePlatformInputControl], a method to restore the default
  ///    platform text input control.
  static void setInputControl(TextInputControl? newControl) {
    final TextInputControl? oldControl = _instance._currentControl;
    if (newControl == oldControl) {
      return;
    }
    if (newControl != null) {
      _addInputControl(newControl);
    }
    if (oldControl != null) {
      _removeInputControl(oldControl);
    }
    _instance._currentControl = newControl;
    final TextInputClient? client = _instance._currentConnection?._client;
    client?.didChangeInputControl(oldControl, newControl);
  }

  /// Restores the default platform text input control.
  ///
  /// See also:
  ///
  /// * [TextInput.setInputControl], a method to set a custom input
  ///   control, or to remove the visual input control.
  static void restorePlatformInputControl() {
    setInputControl(_PlatformTextInputControl.instance);
  }

  TextInputControl? _currentControl = _PlatformTextInputControl.instance;
  final Set<TextInputControl> _inputControls = <TextInputControl>{
    _PlatformTextInputControl.instance,
  };

  static const List<TextInputAction> _androidSupportedInputActions = <TextInputAction>[
    TextInputAction.none,
    TextInputAction.unspecified,
    TextInputAction.done,
    TextInputAction.send,
    TextInputAction.go,
    TextInputAction.search,
    TextInputAction.next,
    TextInputAction.previous,
    TextInputAction.newline,
  ];

  static const List<TextInputAction> _iOSSupportedInputActions = <TextInputAction>[
    TextInputAction.unspecified,
    TextInputAction.done,
    TextInputAction.send,
    TextInputAction.go,
    TextInputAction.search,
    TextInputAction.next,
    TextInputAction.newline,
    TextInputAction.continueAction,
    TextInputAction.join,
    TextInputAction.route,
    TextInputAction.emergencyCall,
  ];

  /// Ensure that a [TextInput] instance has been set up so that the platform
  /// can handle messages on the text input method channel.
  @Deprecated(
    'Use Scribble.ensureInitialized instead. '
    'This feature was deprecated after v3.1.0-9.0.pre.'
  )
  static void ensureInitialized() {
    _instance; // ignore: unnecessary_statements
  }

  /// Begin interacting with the text input control.
  ///
  /// Calling this function helps multiple clients coordinate about which one is
  /// currently interacting with the text input control. The returned
  /// [TextInputConnection] provides an interface for actually interacting with
  /// the text input control.
  ///
  /// A client that no longer wishes to interact with the text input control
  /// should call [TextInputConnection.close] on the returned
  /// [TextInputConnection].
  static TextInputConnection attach(TextInputClient client, TextInputConfiguration configuration) {
    final TextInputConnection connection = TextInputConnection._(client);
    _instance._attach(connection, configuration);
    return connection;
  }

  // This method actually notifies the embedding of the client. It is utilized
  // by [attach] and by [_handleTextInputInvocation] for the
  // `TextInputClient.requestExistingInputState` method.
  void _attach(TextInputConnection connection, TextInputConfiguration configuration) {
    assert(_debugEnsureInputActionWorksOnPlatform(configuration.inputAction));
    _currentConnection = connection;
    _currentConfiguration = configuration;
    _setClient(connection._client, configuration);
  }

  static bool _debugEnsureInputActionWorksOnPlatform(TextInputAction inputAction) {
    assert(() {
      if (kIsWeb) {
        // TODO(flutterweb): what makes sense here?
        return true;
      }
      if (Platform.isIOS) {
        assert(
          _iOSSupportedInputActions.contains(inputAction),
          'The requested TextInputAction "$inputAction" is not supported on iOS.',
        );
      } else if (Platform.isAndroid) {
        assert(
          _androidSupportedInputActions.contains(inputAction),
          'The requested TextInputAction "$inputAction" is not supported on Android.',
        );
      }
      return true;
    }());
    return true;
  }

  late MethodChannel _channel;

  TextInputConnection? _currentConnection;
  late TextInputConfiguration _currentConfiguration;

  Future<dynamic> _loudlyHandleTextInputInvocation(MethodCall call) async {
    try {
      return await _handleTextInputInvocation(call);
    } catch (exception, stack) {
      FlutterError.reportError(FlutterErrorDetails(
        exception: exception,
        stack: stack,
        library: 'services library',
        context: ErrorDescription('during method call ${call.method}'),
        informationCollector: () => <DiagnosticsNode>[
          DiagnosticsProperty<MethodCall>('call', call, style: DiagnosticsTreeStyle.errorProperty),
        ],
      ));
      rethrow;
    }
  }
  Future<dynamic> _handleTextInputInvocation(MethodCall methodCall) async {
    final String method = methodCall.method;
    if (_currentConnection == null) {
      return;
    }

    // The requestExistingInputState request needs to be handled regardless of
    // the client ID, as long as we have a _currentConnection.
    if (method == 'TextInputClient.requestExistingInputState') {
      _attach(_currentConnection!, _currentConfiguration);
      final TextEditingValue? editingValue = _currentConnection!._client.currentTextEditingValue;
      if (editingValue != null) {
        _setEditingState(editingValue);
      }
      return;
    }

    final List<dynamic> args = methodCall.arguments as List<dynamic>;

    // The updateEditingStateWithTag request (autofill) can come up even to a
    // text field that doesn't have a connection.
    if (method == 'TextInputClient.updateEditingStateWithTag') {
      final TextInputClient client = _currentConnection!._client;
      final AutofillScope? scope = client.currentAutofillScope;
      final Map<String, dynamic> editingValue = args[1] as Map<String, dynamic>;
      for (final String tag in editingValue.keys) {
        final TextEditingValue textEditingValue = TextEditingValue.fromJSON(
          editingValue[tag] as Map<String, dynamic>,
        );
        final AutofillClient? client = scope?.getAutofillClient(tag);
        if (client != null && client.textInputConfiguration.autofillConfiguration.enabled) {
          client.autofill(textEditingValue);
        }
      }

      return;
    }

    final int client = args[0] as int;
    if (client != _currentConnection!._id) {
      // If the client IDs don't match, the incoming message was for a different
      // client.
      bool debugAllowAnyway = false;
      assert(() {
        // In debug builds we allow "-1" as a magical client ID that ignores
        // this verification step so that tests can always get through, even
        // when they are not mocking the engine side of text input.
        if (client == -1) {
          debugAllowAnyway = true;
        }
        return true;
      }());
      if (!debugAllowAnyway) {
        return;
      }
    }

    switch (method) {
      case 'TextInputClient.updateEditingState':
        final TextEditingValue value = TextEditingValue.fromJSON(args[1] as Map<String, dynamic>);
        TextInput._instance._updateEditingValue(value, exclude: _PlatformTextInputControl.instance);
      case 'TextInputClient.updateEditingStateWithDeltas':
        assert(_currentConnection!._client is DeltaTextInputClient, 'You must be using a DeltaTextInputClient if TextInputConfiguration.enableDeltaModel is set to true');
        final List<TextEditingDelta> deltas = <TextEditingDelta>[];

        final Map<String, dynamic> encoded = args[1] as Map<String, dynamic>;

        for (final dynamic encodedDelta in encoded['deltas'] as List<dynamic>) {
          final TextEditingDelta delta = TextEditingDelta.fromJSON(encodedDelta as Map<String, dynamic>);
          deltas.add(delta);
        }

        (_currentConnection!._client as DeltaTextInputClient).updateEditingValueWithDeltas(deltas);
      case 'TextInputClient.performAction':
        if (args[1] as String == 'TextInputAction.commitContent') {
          final KeyboardInsertedContent content = KeyboardInsertedContent.fromJson(args[2] as Map<String, dynamic>);
          _currentConnection!._client.insertContent(content);
        } else {
          _currentConnection!._client.performAction(_toTextInputAction(args[1] as String));
        }
      case 'TextInputClient.performSelectors':
        final List<String> selectors = (args[1] as List<dynamic>).cast<String>();
        selectors.forEach(_currentConnection!._client.performSelector);
      case 'TextInputClient.performPrivateCommand':
        final Map<String, dynamic> firstArg = args[1] as Map<String, dynamic>;
        _currentConnection!._client.performPrivateCommand(
          firstArg['action'] as String,
          firstArg['data'] == null
              ? <String, dynamic>{}
              : firstArg['data'] as Map<String, dynamic>,
        );
      case 'TextInputClient.updateFloatingCursor':
        _currentConnection!._client.updateFloatingCursor(_toTextPoint(
          _toTextCursorAction(args[1] as String),
          args[2] as Map<String, dynamic>,
        ));
      case 'TextInputClient.onConnectionClosed':
        _currentConnection!._client.connectionClosed();
      case 'TextInputClient.showAutocorrectionPromptRect':
        _currentConnection!._client.showAutocorrectionPromptRect(args[1] as int, args[2] as int);
<<<<<<< HEAD
        break;
=======
      case 'TextInputClient.showToolbar':
        _currentConnection!._client.showToolbar();
      case 'TextInputClient.insertTextPlaceholder':
        _currentConnection!._client.insertTextPlaceholder(Size((args[1] as num).toDouble(), (args[2] as num).toDouble()));
      case 'TextInputClient.removeTextPlaceholder':
        _currentConnection!._client.removeTextPlaceholder();
>>>>>>> aa5db20f
      default:
        throw MissingPluginException();
    }
  }

  bool _hidePending = false;

  void _scheduleHide() {
    if (_hidePending) {
      return;
    }
    _hidePending = true;

    // Schedule a deferred task that hides the text input. If someone else
    // shows the keyboard during this update cycle, then the task will do
    // nothing.
    scheduleMicrotask(() {
      _hidePending = false;
      if (_currentConnection == null) {
        _hide();
      }
    });
  }

  void _setClient(TextInputClient client, TextInputConfiguration configuration) {
    for (final TextInputControl control in _inputControls) {
      control.attach(client, configuration);
    }
  }

  void _clearClient() {
    final TextInputClient client = _currentConnection!._client;
    for (final TextInputControl control in _inputControls) {
      control.detach(client);
    }
    _currentConnection = null;
    _scheduleHide();
  }

  void _updateConfig(TextInputConfiguration configuration) {
    for (final TextInputControl control in _inputControls) {
      control.updateConfig(configuration);
    }
  }

  void _setEditingState(TextEditingValue value) {
    for (final TextInputControl control in _inputControls) {
      control.setEditingState(value);
    }
  }

  void _show() {
    for (final TextInputControl control in _inputControls) {
      control.show();
    }
  }

  void _hide() {
    for (final TextInputControl control in _inputControls) {
      control.hide();
    }
  }

  void _setEditableSizeAndTransform(Size editableBoxSize, Matrix4 transform) {
    for (final TextInputControl control in _inputControls) {
      control.setEditableSizeAndTransform(editableBoxSize, transform);
    }
  }

  void _setComposingTextRect(Rect rect) {
    for (final TextInputControl control in _inputControls) {
      control.setComposingRect(rect);
    }
  }

  void _setCaretRect(Rect rect) {
    for (final TextInputControl control in _inputControls) {
      control.setCaretRect(rect);
    }
  }

  void _setStyle({
    required String? fontFamily,
    required double? fontSize,
    required FontWeight? fontWeight,
    required TextDirection textDirection,
    required TextAlign textAlign,
  }) {
    for (final TextInputControl control in _inputControls) {
      control.setStyle(
        fontFamily: fontFamily,
        fontSize: fontSize,
        fontWeight: fontWeight,
        textDirection: textDirection,
        textAlign: textAlign,
      );
    }
  }

  void _requestAutofill() {
    for (final TextInputControl control in _inputControls) {
      control.requestAutofill();
    }
  }

  void _updateEditingValue(TextEditingValue value, {TextInputControl? exclude}) {
    if (_currentConnection == null) {
      return;
    }

    for (final TextInputControl control in _instance._inputControls) {
      if (control != exclude) {
        control.setEditingState(value);
      }
    }
    _instance._currentConnection!._client.updateEditingValue(value);
  }

  /// Updates the editing value of the attached input client.
  ///
  /// This method should be called by the text input control implementation to
  /// send editing value updates to the attached input client.
  static void updateEditingValue(TextEditingValue value) {
    _instance._updateEditingValue(value, exclude: _instance._currentControl);
  }

  /// Finishes the current autofill context, and potentially saves the user
  /// input for future use if `shouldSave` is true.
  ///
  /// Typically, this method should be called when the user has finalized their
  /// input. For example, in a [Form], it's typically done immediately before or
  /// after its content is submitted.
  ///
  /// The topmost [AutofillGroup]s also call [finishAutofillContext]
  /// automatically when they are disposed. The default behavior can be
  /// overridden in [AutofillGroup.onDisposeAction].
  ///
  /// {@template flutter.services.TextInput.finishAutofillContext}
  /// An autofill context is a collection of input fields that live in the
  /// platform's text input plugin. The platform is encouraged to save the user
  /// input stored in the current autofill context before the context is
  /// destroyed, when [TextInput.finishAutofillContext] is called with
  /// `shouldSave` set to true.
  ///
  /// Currently, there can only be at most one autofill context at any given
  /// time. When any input field in an [AutofillGroup] requests for autofill
  /// (which is done automatically when an autofillable [EditableText] gains
  /// focus), the current autofill context will merge the content of that
  /// [AutofillGroup] into itself. When there isn't an existing autofill context,
  /// one will be created to hold the newly added input fields from the group.
  ///
  /// Once added to an autofill context, an input field will stay in the context
  /// until the context is destroyed. To prevent leaks, call
  /// [TextInput.finishAutofillContext] to signal the text input plugin that the
  /// user has finalized their input in the current autofill context. The
  /// platform text input plugin either encourages or discourages the platform
  /// from saving the user input based on the value of the `shouldSave`
  /// parameter. The platform usually shows a "Save for autofill?" prompt for
  /// user confirmation.
  /// {@endtemplate}
  ///
  /// On many platforms, calling [finishAutofillContext] shows the save user
  /// input dialog and disrupts the user's flow. Ideally the dialog should only
  /// be shown no more than once for every screen. Consider removing premature
  /// [finishAutofillContext] calls to prevent showing the save user input UI
  /// too frequently. However, calling [finishAutofillContext] when there's no
  /// existing autofill context usually does not bring up the save user input
  /// UI.
  ///
  /// See also:
  ///
  /// * [EditableText.autofillHints] for autofill save troubleshooting tips.
  /// * [AutofillGroup.onDisposeAction], a configurable action that runs when a
  ///   topmost [AutofillGroup] is getting disposed.
  static void finishAutofillContext({ bool shouldSave = true }) {
    for (final TextInputControl control in TextInput._instance._inputControls) {
      control.finishAutofillContext(shouldSave: shouldSave);
    }
  }
}

/// An interface for implementing text input controls that receive text editing
/// state changes and visual input control requests.
///
/// Editing state changes and input control requests are sent by the framework
/// when the editing state of the attached text input client changes, or it
/// requests the input control to be shown or hidden, for example.
///
/// The input control can be installed with [TextInput.setInputControl], and the
/// default platform text input control can be restored with
/// [TextInput.restorePlatformInputControl].
///
/// The [TextInputControl] class must be extended. [TextInputControl]
/// implementations should call [TextInput.updateEditingValue] to send user
/// input to the attached input client.
///
/// {@tool dartpad}
/// This example illustrates a basic [TextInputControl] implementation.
///
/// ** See code in examples/api/lib/services/text_input/text_input_control.0.dart **
/// {@end-tool}
///
/// See also:
///
///  * [TextInput.setInputControl], a method to install a custom text input control.
///  * [TextInput.restorePlatformInputControl], a method to restore the default
///    platform text input control.
///  * [TextInput.updateEditingValue], a method to send user input to
///    the framework.
mixin TextInputControl {
  /// Requests the text input control to attach to the given input client.
  ///
  /// This method is called when a text input client is attached. The input
  /// control should update its configuration to match the client's configuration.
  void attach(TextInputClient client, TextInputConfiguration configuration) {}

  /// Requests the text input control to detach from the given input client.
  ///
  /// This method is called when a text input client is detached. The input
  /// control should release any resources allocated for the client.
  void detach(TextInputClient client) {}

  /// Requests that the text input control is shown.
  ///
  /// This method is called when the input control should become visible.
  void show() {}

  /// Requests that the text input control is hidden.
  ///
  /// This method is called when the input control should hide.
  void hide() {}

  /// Informs the text input control about input configuration changes.
  ///
  /// This method is called when the configuration of the attached input client
  /// has changed.
  void updateConfig(TextInputConfiguration configuration) {}

  /// Informs the text input control about editing state changes.
  ///
  /// This method is called when the editing state of the attached input client
  /// has changed.
  void setEditingState(TextEditingValue value) {}

  /// Informs the text input control about client position changes.
  ///
  /// This method is called on when the input control should position itself in
  /// relation to the attached input client.
  void setEditableSizeAndTransform(Size editableBoxSize, Matrix4 transform) {}

  /// Informs the text input control about composing area changes.
  ///
  /// This method is called when the attached input client's composing area
  /// changes.
  void setComposingRect(Rect rect) {}

  /// Informs the text input control about caret area changes.
  ///
  /// This method is called when the attached input client's caret area
  /// changes.
  void setCaretRect(Rect rect) {}

  /// Informs the text input control about text style changes.
  ///
  /// This method is called on the when the attached input client's text style
  /// changes.
  void setStyle({
    required String? fontFamily,
    required double? fontSize,
    required FontWeight? fontWeight,
    required TextDirection textDirection,
    required TextAlign textAlign,
  }) {}

  /// Requests autofill from the text input control.
  ///
  /// This method is called when the autofill UI should appear.
  void requestAutofill() {}

  /// Requests that the autofill context is finalized.
  ///
  /// See also:
  ///
  ///  * [TextInput.finishAutofillContext]
  void finishAutofillContext({bool shouldSave = true}) {}
}

/// Provides access to the platform text input control.
class _PlatformTextInputControl with TextInputControl {
  _PlatformTextInputControl._();

  /// The shared instance of [_PlatformTextInputControl].
  static final _PlatformTextInputControl instance = _PlatformTextInputControl._();

  MethodChannel get _channel => TextInput._instance._channel;

  Map<String, dynamic> _configurationToJson(TextInputConfiguration configuration) {
    final Map<String, dynamic> json = configuration.toJson();
    if (TextInput._instance._currentControl != _PlatformTextInputControl.instance) {
      json['inputType'] = TextInputType.none.toJson();
    }
    return json;
  }

  @override
  void attach(TextInputClient client, TextInputConfiguration configuration) {
    _channel.invokeMethod<void>(
      'TextInput.setClient',
      <Object>[
        TextInput._instance._currentConnection!._id,
        _configurationToJson(configuration),
      ],
    );
  }

  @override
  void detach(TextInputClient client) {
    _channel.invokeMethod<void>('TextInput.clearClient');
  }

  @override
  void updateConfig(TextInputConfiguration configuration) {
    _channel.invokeMethod<void>(
      'TextInput.updateConfig',
      _configurationToJson(configuration),
    );
  }

  @override
  void setEditingState(TextEditingValue value) {
    _channel.invokeMethod<void>(
      'TextInput.setEditingState',
      value.toJSON(),
    );
  }

  @override
  void show() {
    _channel.invokeMethod<void>('TextInput.show');
  }

  @override
  void hide() {
    _channel.invokeMethod<void>('TextInput.hide');
  }

  @override
  void setEditableSizeAndTransform(Size editableBoxSize, Matrix4 transform) {
    _channel.invokeMethod<void>(
      'TextInput.setEditableSizeAndTransform',
      <String, dynamic>{
        'width': editableBoxSize.width,
        'height': editableBoxSize.height,
        'transform': transform.storage,
      },
    );
  }

  @override
  void setComposingRect(Rect rect) {
    _channel.invokeMethod<void>(
      'TextInput.setMarkedTextRect',
      <String, dynamic>{
        'width': rect.width,
        'height': rect.height,
        'x': rect.left,
        'y': rect.top,
      },
    );
  }

  @override
  void setCaretRect(Rect rect) {
    _channel.invokeMethod<void>(
      'TextInput.setCaretRect',
      <String, dynamic>{
        'width': rect.width,
        'height': rect.height,
        'x': rect.left,
        'y': rect.top,
      },
    );
  }

  @override
  void setStyle({
    required String? fontFamily,
    required double? fontSize,
    required FontWeight? fontWeight,
    required TextDirection textDirection,
    required TextAlign textAlign,
  }) {
    _channel.invokeMethod<void>(
      'TextInput.setStyle',
      <String, dynamic>{
        'fontFamily': fontFamily,
        'fontSize': fontSize,
        'fontWeightIndex': fontWeight?.index,
        'textAlignIndex': textAlign.index,
        'textDirectionIndex': textDirection.index,
      },
    );
  }

  @override
  void requestAutofill() {
    _channel.invokeMethod<void>('TextInput.requestAutofill');
  }

  @override
  void finishAutofillContext({bool shouldSave = true}) {
    _channel.invokeMethod<void>(
      'TextInput.finishAutofillContext',
      shouldSave,
    );
  }
}<|MERGE_RESOLUTION|>--- conflicted
+++ resolved
@@ -1753,16 +1753,6 @@
         _currentConnection!._client.connectionClosed();
       case 'TextInputClient.showAutocorrectionPromptRect':
         _currentConnection!._client.showAutocorrectionPromptRect(args[1] as int, args[2] as int);
-<<<<<<< HEAD
-        break;
-=======
-      case 'TextInputClient.showToolbar':
-        _currentConnection!._client.showToolbar();
-      case 'TextInputClient.insertTextPlaceholder':
-        _currentConnection!._client.insertTextPlaceholder(Size((args[1] as num).toDouble(), (args[2] as num).toDouble()));
-      case 'TextInputClient.removeTextPlaceholder':
-        _currentConnection!._client.removeTextPlaceholder();
->>>>>>> aa5db20f
       default:
         throw MissingPluginException();
     }
